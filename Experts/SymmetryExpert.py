<<<<<<< HEAD
from __future__ import absolute_import, division, print_function
=======
# A small expert to handle symmetry calculations.

>>>>>>> 2e6333e6

from cctbx import sgtbx
from scitbx import matrix

from xia2.Experts.LatticeExpert import lattice_to_spacegroup


def _multiply_symmetry_matrix(a, b):
    """compute a * b, for e.g. h_ = a * b * h, e.g. apply b before a."""

    return (matrix.sqr(a) * matrix.sqr(b)).elems


def r_to_rt(r):
    """Convert R matrix to RT, assuming T=0."""

    result = []

    for i in range(3):
        for j in range(3):
            result.append(r[i * 3 + j])
        result.append(0)

    return result


def rt_to_r(rt):
    """Convert RT matrix to R, removing T."""

    result = []
    for i in range(3):
        for j in range(3):
            result.append(rt[4 * i + j])

    return result


def compose_symops(a, b):
    """Compose operation c, which is applying b then a."""

    return (sgtbx.change_of_basis_op(b) * sgtbx.change_of_basis_op(a)).as_hkl()


def symop_to_mat(symop):
    return matrix.sqr(sgtbx.change_of_basis_op(symop).c().as_double_array()[:9]).elems


def mat_to_symop(mat):
    return sgtbx.change_of_basis_op(
        sgtbx.rt_mx(matrix.sqr(mat), (0, 0, 0), r_den=12, t_den=144)
    ).as_hkl()


def lattice_to_spacegroup_number(lattice):
    """Return the spacegroup number corresponding to the lowest symmetry
    possible for a given Bravais lattice."""

    if lattice not in lattice_to_spacegroup:
        raise RuntimeError("lattice %s unknown" % lattice)

    return lattice_to_spacegroup[lattice]<|MERGE_RESOLUTION|>--- conflicted
+++ resolved
@@ -1,10 +1,3 @@
-<<<<<<< HEAD
-from __future__ import absolute_import, division, print_function
-=======
-# A small expert to handle symmetry calculations.
-
->>>>>>> 2e6333e6
-
 from cctbx import sgtbx
 from scitbx import matrix
 
