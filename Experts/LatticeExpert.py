<<<<<<< HEAD
from __future__ import absolute_import, division, print_function
=======
# An expert who knows all about lattices. This will handle the elimination
# of possible lattices as a result of:
#
# - indexing
# - failed cell refinement
# - pointless
# - &c.
#
# To give you what is left...
#

>>>>>>> 2e6333e6

import math

lattice_to_spacegroup = {
    "aP": 1,
    "mP": 3,
    "mC": 5,
    "oP": 16,
    "oC": 20,
    "oF": 22,
    "oI": 23,
    "tP": 75,
    "tI": 79,
    "hP": 143,
    "hR": 146,
    "cP": 195,
    "cF": 196,
    "cI": 197,
}

spacegroup_to_lattice = {v: k for k, v in lattice_to_spacegroup.items()}


def ApplyLattice(lattice, cell):
    """Apply lattice constraints for a given lattice to a given input cell.
    This will return a new cell and also compute the distortion required
    to make the match. This assumes that the input cell is in the appropriate
    setting."""

    lattice_class = lattice[0]

    cell2 = ConstrainLattice(lattice_class, cell)

    distortion = ComputeBDistortion(cell, cell2)

    return cell2, distortion


def ComputeBDistortion(cell1, cell2):
    """Compute the distortion required to get from cell1 to cell2."""

    return sum(math.fabs(cell2[j] - cell1[j]) for j in range(6))


def ConstrainLattice(lattice_class, cell):
    """Constrain cell to fit lattice class x."""

    a, b, c, alpha, beta, gamma = cell

    if lattice_class == "a":
        return (a, b, c, alpha, beta, gamma)
    elif lattice_class == "m":
        return (a, b, c, 90.0, beta, 90.0)
    elif lattice_class == "o":
        return (a, b, c, 90.0, 90.0, 90.0)
    elif lattice_class == "t":
        e = (a + b) / 2.0
        return (e, e, c, 90.0, 90.0, 90.0)
    elif lattice_class == "h":
        e = (a + b) / 2.0
        return (e, e, c, 90.0, 90.0, 120.0)
    elif lattice_class == "c":
        e = (a + b + c) / 3.0
        return (e, e, e, 90.0, 90.0, 90.0)


def SortLattices(lattice_list):
    """Sort a list of lattices into decreasing order of symmetry. One entry
    in the lattice_list should consist of (lattice, (a, b, c, alpha, beta,
    gamma)). It is assumed in this that there will be at most one instance
    of each lattice type. This will also apply the symmetry constraints..."""

    lattices = []
    cells = {}

    for l in lattice_list:
        lattices.append(l[0])
        cells[l[0]] = l[1]

    spacegroups = sorted(lattice_to_spacegroup[l] for l in lattices)
    spacegroups.reverse()
    lattices = [spacegroup_to_lattice[s] for s in spacegroups]

    result = [(l, ConstrainLattice(l[0], cells[l])) for l in lattices]

    return result


def s2l(spacegroup):
    return spacegroup_to_lattice[spacegroup]<|MERGE_RESOLUTION|>--- conflicted
+++ resolved
@@ -1,19 +1,3 @@
-<<<<<<< HEAD
-from __future__ import absolute_import, division, print_function
-=======
-# An expert who knows all about lattices. This will handle the elimination
-# of possible lattices as a result of:
-#
-# - indexing
-# - failed cell refinement
-# - pointless
-# - &c.
-#
-# To give you what is left...
-#
-
->>>>>>> 2e6333e6
-
 import math
 
 lattice_to_spacegroup = {
