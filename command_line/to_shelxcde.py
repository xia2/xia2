--- conflicted
+++ resolved
@@ -1,9 +1,4 @@
-<<<<<<< HEAD
-from __future__ import absolute_import, division, print_function
-
 import argparse
-=======
->>>>>>> 2e6333e6
 import sys
 from pprint import pformat
 
