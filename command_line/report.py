# -*- coding: utf-8 -*-

from __future__ import absolute_import, division, print_function

import json
import os
import sys
from collections import OrderedDict

import iotbx.phil
from dials.util.options import OptionParser
from jinja2 import Environment, ChoiceLoader, PackageLoader
from xia2.Modules.Report import Report

phil_scope = iotbx.phil.parse(
    """\
title = 'xia2 report'
  .type = str
prefix = 'xia2'
  .type = str
log_include = None
  .type = path
include scope xia2.Modules.Analysis.phil_scope
json {
  indent = None
    .type = int(value_min=0)
}
""",
    process_includes=True,
)

help_message = """
"""


def run(args):
    from xia2.XIA2Version import Version

    usage = "xia2.report [options] scaled_unmerged.mtz"

    parser = OptionParser(
        usage=usage, phil=phil_scope, check_format=False, epilog=help_message
    )

    params, options, args = parser.parse_args(
        show_diff_phil=True, return_unhandled=True
    )
    if len(args) == 0:
        parser.print_help()
        return

    unmerged_mtz = args[0]

    report = Report.from_unmerged_mtz(unmerged_mtz, params, report_dir=".")

    # xtriage
    xtriage_success, xtriage_warnings, xtriage_danger = None, None, None
    if params.xtriage_analysis:
        xtriage_success, xtriage_warnings, xtriage_danger = report.xtriage_report()

    json_data = {}

    if params.xtriage_analysis:
        json_data["xtriage"] = xtriage_success + xtriage_warnings + xtriage_danger

    (
        overall_stats_table,
        merging_stats_table,
        stats_plots,
    ) = report.resolution_plots_and_stats()

    json_data.update(stats_plots)
    json_data.update(report.batch_dependent_plots())
    json_data.update(report.intensity_stats_plots(run_xtriage=False))
    json_data.update(report.pychef_plots())

    resolution_graphs = OrderedDict(
        (k, json_data[k])
        for k in (
            "cc_one_half",
            "i_over_sig_i",
            "second_moments",
            "wilson_intensity_plot",
            "completeness",
            "multiplicity_vs_resolution",
        )
        if k in json_data
    )

    if params.include_radiation_damage:
        batch_graphs = OrderedDict(
            (k, json_data[k])
            for k in (
                "scale_rmerge_vs_batch",
                "i_over_sig_i_vs_batch",
                "completeness_vs_dose",
                "rcp_vs_dose",
                "scp_vs_dose",
                "rd_vs_batch_difference",
            )
        )
    else:
        batch_graphs = OrderedDict(
            (k, json_data[k])
            for k in ("scale_rmerge_vs_batch", "i_over_sig_i_vs_batch")
        )

    misc_graphs = OrderedDict(
        (k, json_data[k])
        for k in ("cumulative_intensity_distribution", "l_test", "multiplicities")
        if k in json_data
    )

    for k, v in report.multiplicity_plots().items():
        misc_graphs[k] = {"img": v}

    styles = {}
    for axis in ("h", "k", "l"):
        styles["multiplicity_%s" % axis] = "square-plot"

    loader = ChoiceLoader(
        [PackageLoader("xia2", "templates"), PackageLoader("dials", "templates")]
    )
    env = Environment(loader=loader)

    if params.log_include:
<<<<<<< HEAD
        with open(params.log_include, "rb") as f:
            log_text = f.read().decode("utf-8")
=======
        with open(params.log_include) as fh:
            log_text = fh.read()
>>>>>>> a020d50a
    else:
        log_text = ""

    template = env.get_template("report.html")
    html = template.render(
        page_title=params.title,
        filename=os.path.abspath(unmerged_mtz),
        space_group=report.intensities.space_group_info().symbol_and_number(),
        unit_cell=str(report.intensities.unit_cell()),
        mtz_history=[h.strip() for h in report.mtz_object.history()],
        xtriage_success=xtriage_success,
        xtriage_warnings=xtriage_warnings,
        xtriage_danger=xtriage_danger,
        overall_stats_table=overall_stats_table,
        merging_stats_table=merging_stats_table,
        cc_half_significance_level=params.cc_half_significance_level,
        resolution_graphs=resolution_graphs,
        batch_graphs=batch_graphs,
        misc_graphs=misc_graphs,
        styles=styles,
        xia2_version=Version,
        log_text=log_text,
    )

    with open("%s-report.json" % params.prefix, "w") as fh:
        json.dump(json_data, fh, indent=params.json.indent)

<<<<<<< HEAD
    with open("%s-report.html" % params.prefix, "wb") as f:
        f.write(html.encode("utf-8", "xmlcharrefreplace"))
=======
    with open("%s-report.html" % params.prefix, "wb") as fh:
        fh.write(html.encode("ascii", "xmlcharrefreplace"))
>>>>>>> a020d50a


if __name__ == "__main__":
    run(sys.argv[1:])<|MERGE_RESOLUTION|>--- conflicted
+++ resolved
@@ -124,13 +124,8 @@
     env = Environment(loader=loader)
 
     if params.log_include:
-<<<<<<< HEAD
-        with open(params.log_include, "rb") as f:
-            log_text = f.read().decode("utf-8")
-=======
-        with open(params.log_include) as fh:
-            log_text = fh.read()
->>>>>>> a020d50a
+        with open(params.log_include, "rb") as fh:
+            log_text = fh.read().decode("utf-8")
     else:
         log_text = ""
 
@@ -158,13 +153,8 @@
     with open("%s-report.json" % params.prefix, "w") as fh:
         json.dump(json_data, fh, indent=params.json.indent)
 
-<<<<<<< HEAD
-    with open("%s-report.html" % params.prefix, "wb") as f:
-        f.write(html.encode("utf-8", "xmlcharrefreplace"))
-=======
     with open("%s-report.html" % params.prefix, "wb") as fh:
-        fh.write(html.encode("ascii", "xmlcharrefreplace"))
->>>>>>> a020d50a
+        fh.write(html.encode("utf-8", "xmlcharrefreplace"))
 
 
 if __name__ == "__main__":
