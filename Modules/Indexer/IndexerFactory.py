--- conflicted
+++ resolved
@@ -92,12 +92,8 @@
       indexer = Indexer()
       xsample.set_multi_indexer(indexer)
 
-<<<<<<< HEAD
-  elif sweep_width < 10.0 and not get_preferences().get('indexer') and \
-=======
   if sweep_width < 10.0 and not get_preferences().get('indexer') and \
       get_preferences().get('integrater') and \
->>>>>>> 06678733
       'xds' in get_preferences().get('integrater'):
     Debug.write('Overriding indexer as XDSII')
     indexer = Indexer(preselection = 'xdsii')
