--- conflicted
+++ resolved
@@ -1,155 +1,9 @@
-<<<<<<< HEAD
-from __future__ import absolute_import, division, print_function
-=======
-# An interface for programs which do scaling - this will handle all of the
-# input and output, delegating the actual implementation to a wrapper which
-# implements this interface via inheritance.
-#
-# This interface is designed to work with "high level" scaling, that
-# is the case where all of the expertise about the scaling is delegated
-# to the wrapper.
-#
-# The following cases need to be handled:
-#
-# (1) multiple sweeps contributing to one wavelength of data (e.g.
-#     1VR9 native data.)
-# (2) multiple sweeps at different wavelengths for MAD data collection
-#     (e.g. 1VR9 SeMet MAD data.)
-#
-# These cases need to be handled implicitly, which means that the collection
-# order will have to be handled. A mechanism for separating out the data
-# for different crystals will be needed, to allow the radiation damage
-# handling stuff to do it's job.
-#
-# The overall data model will correspond to the CCP4 MTZ hierarchy, that
-# is project/crystal/dataset. In this interface it is assumed that all
-# data will correspond to a single project, since anything else is simply
-# perverse!
-#
-# Input data will take the form of handles to Integrater implementations,
-# which can provide the required data as and when it is asked for. At some
-# point I will need to think about how to handle the issue that XSCALE does
-# the best job of scaling data from XDS...
-#
-# At least, I need to implement a mechanism for handling this. More effort
-# is needed in the design of the Factories... Since this applies also for
-# things like the Indexer in the xia2process implementation I should
-# probably resolve this first.
-#
-# Update 08/SEP/06
-# ----------------
-#
-# Factory for Integrater takes Indexer as argument. By analogy, a Scaler
-# Factory will take one or more Integraters as input. These will then
-# allow the best scaler to be selected.
-#
-# The scaling step should implicitly include scaling & reindexing to the
-# "standard" setting. This should raise an exception if the diferent sweeps
-# have been integrated with different programs.
-#
-# In XModel terms, this will be available from:
-#
-# XSweep - for characterization of a single sweep, looking for in sweep
-#          radiation damage, resolution limits & so on.
-# XWavelength - for scaling together multiple passes which belong to the
-#               same wavelength, e.g. low and high resolution pass.
-#               Also for looking for radiation damage.
-# XCrystal - for scaling together all of the data measured for a given
-#            crystal, e.g. multiwavelength, multi passes as for XWavelength,
-#            looking for multi-set radiation damage. This is assumed to
-#            provide the final reflection output.
-#
-# Note well: The XCrystal level scaling will also be responsible for producing
-# the specialised data sets, e.g. for phasing & refinement. The former should
-# optimise the "signal", while the latter should optimise the "resolution"
-# and "quality" (this is to be assessed, for the moment think in terms of
-# limiting radiation damage.)
-#
-# This will be most complicated, and will depend to a critical extent on the
-# way in which the scaling is managed.
-#
-# The scaling process should allow the following to be obtained:
-#
-# merged reflections for phasing
-# merged reflections for refinement
-# unmerged reflections for phasing
-# unmerged reflections for refinement
-# r_merge
-# r_pim
-# resolution
-# "anomalous signal/difference"
-# "anomalous dispersion"
-# twinning information (implies that Truncate will be included)
-#
-# probably other things but they will have to wait.
-#
-# As input, the following will be appropriate:
-#
-# A managed list of Integrater implementations. These should be grouped
-# into wavelengths &c. All must be integrated with a compatible unit cell.
-# A resolution limit.
-# Anomalous true, false.
-# "standard" unit cell (optional)
-#
-# Output formats:
-#
-# The output will be available as MTZ, providing that the proper mtz hierarchy
-# is available (need to make sure there is a way of providing this as input.)
-# Scalepack format files will be provided for unmerged. These will be named
-# according to something which matches the MTZ hierarchy, e.g.
-# crystal_dataset.sca.
-#
-# Refinement data will be merged native.
-#
-# Organisation 21/SEP/06
-#
-# Ok, this is reasonably complicated, because I don't want to tie this
-# directly into the .xinfo hierarchy, so I will need to be able to express
-# the input structure of the integraters in some relatively clever way.
-#
-# In here, think in terms of XDS/XSCALE & Mosflm->Scala. For Mosflm->Scala
-# this will need to:
-#
-# (1) check that the unit cells are compatible.
-# (2) sort the reflection files together.
-# (3) organise the batches, runs - these need to be put in as
-#     information about the project/crystal/dataset which correspond
-#     to each run.
-# (4) actually perform the scaling.
-# (5) after scaling will have multiple reflection files - these need to have
-#     the unit cells "standardised" and then be merged again via CAD.
-#     Could alternatively just keep them as separate reflection files, just
-#     record the fact in the .xinfo output.
-#
-# From a scala example (documented in Ph.D./Chapter 4)
-#
-# run 1 batch N to M
-# name run 1 project foo crystal bar dataset peak
-# base dataset [define remote here] # defines what the dispersive differences
-#                                   # are relative to in the analysis
-#
-# This means that the project, crystal, dataset information needs to come
-# in, along with the sweeps (reflection files) and the epochs of data
-# collection for the radiation damage analysis. Latter may be NULL, in which
-# case process the reflection files in alphabetical order.
-#
-# Implementation
-# --------------
-#
-# Ok, in terms of the implementation this could be more complicated. This
-# is not going to be particularly easy to implement by a single program
-# wrapper, so perhaps I will have to actually implement CCP4Scaler,
-# XDSScaler &c., which will be a composite class which performs the operation,
-# using wrapper classes for the different programs...
-
->>>>>>> 2e6333e6
-
 import inspect
 import json
 import logging
 import os
-
 import pathlib
+
 from dxtbx.serialize.load import _decode_dict
 from xia2.Handlers.Streams import banner
 
